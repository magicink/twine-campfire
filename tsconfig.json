--- conflicted
+++ resolved
@@ -18,11 +18,7 @@
     "noUnusedLocals": true,
     "noUnusedParameters": true,
     "noPropertyAccessFromIndexSignature": false,
-<<<<<<< HEAD
-    "types": ["bun", "preact", "./types/matchers", "./types/twine-jsx"],
-=======
     "types": ["bun", "preact"],
->>>>>>> 4238dd2f
     "resolveJsonModule": true,
     "baseUrl": ".",
     "paths": {
