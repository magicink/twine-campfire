import { useGameStore } from '@campfire/state/useGameStore'
import { isRange } from '@campfire/remark-campfire/helpers'
<<<<<<< HEAD
import { getTranslationOptions } from '@campfire/utils/core'
=======
import { evalExpression } from '@campfire/utils/core'
>>>>>>> 8012fa0b

interface ShowProps {
  /** Game data key to display */
  'data-key'?: string
  /** Expression to evaluate and display */
  'data-expr'?: string
}

/**
 * Displays a value from the game store or the result of an expression.
 * Returns `null` when the referenced value is `null` or `undefined`.
 * Updates automatically when the underlying data changes.
 */
export const Show = (props: ShowProps) => {
  const addError = useGameStore(state => state.addError)
  const gameData = useGameStore(state => state.gameData)
  const expr = props['data-expr']
  if (expr) {
    try {
      const result = evalExpression(expr, gameData)
      if (result == null) return null
      const display = isRange(result) ? result.value : result
      return <span data-testid='show'>{String(display)}</span>
    } catch (error) {
      const msg = `Failed to evaluate show expression: ${expr}`
      console.error(msg, error)
      addError(msg)
      return null
    }
  }
  const storeKey = props['data-key']
  const value = storeKey
    ? (gameData as Record<string, unknown>)[storeKey]
    : undefined
  if (value == null) return null
  const displayValue = isRange(value) ? value.value : value
  return <span data-testid='show'>{String(displayValue)}</span>
}<|MERGE_RESOLUTION|>--- conflicted
+++ resolved
@@ -1,10 +1,6 @@
 import { useGameStore } from '@campfire/state/useGameStore'
 import { isRange } from '@campfire/remark-campfire/helpers'
-<<<<<<< HEAD
-import { getTranslationOptions } from '@campfire/utils/core'
-=======
 import { evalExpression } from '@campfire/utils/core'
->>>>>>> 8012fa0b
 
 interface ShowProps {
   /** Game data key to display */
